--- conflicted
+++ resolved
@@ -21,11 +21,7 @@
         # which don't work (#690067)
         for file_to_remove in /etc/systemd/system/multi-user.target.wants/syslog-ng.service /etc/systemd/system/syslog.service; do
                 if [ -L $file_to_remove ]; then
-<<<<<<< HEAD
-                        echo rm $file_to_remove
-=======
                         rm $file_to_remove
->>>>>>> 39dc23f5
                 fi
         done
 fi
