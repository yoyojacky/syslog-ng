#! /usr/bin/make -f
## debian/rules file for syslog-ng 3.3+
## (C) 2011-2012 Gergely Nagy <algernon@madhouse-project.org>
##
## Released under the GPLv3+, see /usr/share/common-licenses/GPL-3 on
## Debian systems.

# For my own sanity, when debian/rules is ran without any argument,
# display something meaningful, instead of just running the first
# override.
help:
	sensible-pager debian/README.source

##
#* Environment setup
#
# If DEB_BUILD_OPTIONS has "debug" in it, we want to pass
# --enable-debug to configure.
#
# We also want to build in a separate build directory:
# debian/build-tree, because it's just so much easier to ignore files
# in there.
#
# By the way, if one wants to pass extra flags to configure, that can
# be done with EXTRA_CONFIGURE_OPTS, we don't override it, only append
# to it.
##
ifneq (,$(filter debug,$(DEB_BUILD_OPTIONS)))
EXTRA_CONFIGURE_OPTS += --enable-debug
endif

# We want to support building from a git tree, where the syslog-ng
# sources are in a submodule, in syslog-ng-*. Since we do not wish to
# update the rules for every major version if it can be helped, figure
# it out from the changelog instead.
UMAJOR		   = $(shell dpkg-parsechangelog | sed -n '/^Version:/s/^Version: //p' | cut -d. -f1,2)
# Furthermore, if the directory does not exist, lets suppose we're not
# building from a git checkout, but some kind of tarball-thing, where
# debian/ was laid out on top of the upstream sources. So in this
# case, use the current directory as the source dir.
SRCDIR	   	   = $(shell test -d syslog-ng-${UMAJOR} && echo syslog-ng-${UMAJOR} || echo .)

export DH_OPTIONS += -O-Bdebian/build-tree --dbg-package=syslog-ng-dbg -O-D${SRCDIR}

include /usr/share/hardening-includes/hardening.make

CFLAGS		?= $(shell dpkg-buildflags --get CFLAGS)
LDFLAGS		?= $(shell dpkg-buildflags --get LDFLAGS)
CFLAGS		+= $(HARDENING_CFLAGS)
LDFLAGS		+= $(HARDENING_LDFLAGS)

##
#* Overrides for dh_auto*
##

# Autoreconf needs a few things:
# - m4 directories for the submodules, because otherwise it can
#   randomly fail.
# - We need to call autogen.sh instead of autoreconf.
override_dh_autoreconf:
	install -d ${SRCDIR}/lib/ivykis/m4 ${SRCDIR}/modules/afmongodb/libmongo-client/m4 \
		debian/build-tree/modules/afamqp/rabbitmq-c/librabbitmq
	dh_autoreconf -- sh -c "cd ${SRCDIR} && ./autogen.sh"

# Oh, the joys of configure!
# We pass down all appropriate options, along with EXTRA_CONFIGURE_OPTS.
# This also sets SOURCE_REVISION to the debian package version, plus
# some other stuff that we keep in debian/source_revision (generated
# by debian/tools/bootstrap.sh).
override_dh_auto_configure:
	SOURCE_REVISION="$(shell dpkg-parsechangelog | \
			  sed -n "/^Version:/s/^Version: //p" | \
			  sed -e "s,$$,$(shell cat debian/source_revision 2>/dev/null || true)," | \
			  sed -e "s,$$, ($(shell lsb_release -is)/$(shell lsb_release -rs)),")"; \
	dh_auto_configure -- \
		--prefix=/usr \
		--mandir=/usr/share/man \
		--sysconfdir=/etc/syslog-ng \
		--localstatedir=/var/lib/syslog-ng \
		--datadir=/usr/share/syslog-ng \
		--libdir=/usr/lib/syslog-ng \
		\
		--enable-dynamic-linking \
		--enable-ssl \
		--enable-spoof-source \
		--enable-tcp-wrapper \
		--enable-sql \
		--enable-mongodb \
		--enable-json \
		--disable-systemd \
		\
		--with-libmongo-client=system \
		--with-ivykis=system \
		\
		--with-module-dir='$${exec_prefix}/lib/syslog-ng/$${VERSION}' \
		\
		SOURCE_REVISION="$${SOURCE_REVISION}" \
		${EXTRA_CONFIGURE_OPTS}

# Building is fine, but the manpages need some sed work, to replace
# /opt/syslog-ng with something sensible.
override_dh_auto_build:
	dh_auto_build -- V=1
	for f in debian/build-tree/doc/man/*; do \
		sed -e "s#/opt/syslog\\\-ng/etc#/etc/syslog-ng#g" \
		    -e "s#/opt/syslog\\\-ng##g" \
		    -e "/affile/{s#,#, #g}" \
		    -e 's#^/$$##' <$$f >$$f.new && \
		rm $$f && mv $$f.new $$f; \
	done

# Tests. While tests are good, they're quite costy, and I'm not
# convinced they'd run on the buildds at all. Therefore, they're
# disabled.
override_dh_auto_test:

# Cleaning is another fun thing: make distclean will not remove
# everything we want to remove (ie, everything generated, no
# exceptions). So we do a bit of finding and remove a few things it
# missed. We also remove the m4 directories we created for autoreconf
# earlier.
override_dh_auto_clean:
	dh_auto_clean
	find . \( -name 'Makefile.in' -or \
		  -name 'aclocal.m4' -or \
		  -name 'configure' -or \
		  -name 'depcomp' -or -name 'missing' -or \
		  -name 'install-sh' -or -name 'ltmain.sh' -or \
		  -name 'ylwrap' -or \
		  -regex '.*/config\.\(sub\|guess\|h\.in\)' \) \
	     -exec rm '{}' \;
	rm -f ${SRCDIR}/m4/lt*.m4 ${SRCDIR}/m4/libtool.m4 ${SRCDIR}/m4/pkg.m4
	rm -rf ${SRCDIR}/lib/ivykis/m4 ${SRCDIR}/modules/afmongodb/libmongo-client/m4
	rm -rf debian/build-tree/

##
#* Overrides for other debhelper commands
#
# Below are overrides for individual debhelper commands.
##

# On kFreeBSD, d_console_all should log to /dev/ttyva, everywhere
# else, to tty10. To keep the config as simple as possible, this is
# accomplished by pulling the target device out of syslog-ng.conf,
# into `scl-root`/system/tty10.conf.
#
# On kFreeBSD, this defines the `tty10` variable to /dev/ttyva,
# everywhere else to /dev/tty10.
#
# It will be installed into the syslog-ng-core package by the
# override_dh_install target.
ifeq (${DEB_HOST_ARCH_OS},kfreebsd)
TTY10_CONF = tty10.kfreebsd.conf
else
TTY10_CONF = tty10.linux.conf
endif

# Upstream installs the merge-grammar.pl as data, thus not
# executable. Yet, it needs to be, since the Makefiles that upstream
# also installs expect it so.
#
# So we simply flip a few bits after dh_install, and we're good to go!
#
# We also want to install the systemd unit file into syslog-ng-core,
# so do that here too, along with installing tty10.conf.
override_dh_install:
	dh_install
ifneq (,$(filter syslog-ng-dev,$(shell dh_listpackages)))
	chmod +x debian/syslog-ng-dev/usr/share/syslog-ng/tools/merge-grammar.pl
endif
<<<<<<< HEAD
=======
ifneq (,$(filter syslog-ng-core,$(shell dh_listpackages)))
	install -m 0644 ${SRCDIR}/contrib/systemd/syslog-ng.service \
			debian/syslog-ng-core/lib/systemd/system/
	install -m 0644 debian/${TTY10_CONF} \
			debian/syslog-ng-core/usr/share/syslog-ng/include/scl/system/tty10.conf
endif
>>>>>>> aa7e39b4

# Install the NEWS file as upstream changelog.
# Rationale: the ChangeLog file is an old artifact from the Arch
# times. It is not updated, and is obsolete.
override_dh_installchangelogs:
	dh_installchangelogs ${SRCDIR}/NEWS

# Init files and whatnot were moved to syslog-ng-core, but we want to
# retain the old filenames. Furthermore, the init script is now
# triggered by dpkg triggers, so the maintainer scripts should not
# stop, start or reload syslog-ng anymore.
override_dh_installinit:
	dh_installinit --no-start --name syslog-ng -- defaults 10 90

# Logrotate and Logcheck files were moved from syslog-ng to
# syslog-ng-core too, and like in init's case, we want to keep the old
# name.
override_dh_installlogrotate:
	dh_installlogrotate --name syslog-ng

override_dh_installlogcheck:
	dh_installlogcheck --name syslog-ng

# dh_makeshlibs wants to be clever and treat plugins as shared libs.
# Slap it in the face, and tell it not to. We also do not need any
# script modifications, as our single shared lib is in a private
# directory. On the other hand, we do want correct dependencies on
# anything that build-depends on syslog-ng-dev, so lets make a correct
# shlibs file for that, shall we?
override_dh_makeshlibs:
ifeq (,$(filter syslog-ng-core,$(shell dh_listpackages)))
	dh_makeshlibs -V "syslog-ng-core (= $(shell dpkg-parsechangelog | grep '^Version:' | cut -d: -f2))" -n -Xusr/lib/syslog-ng/$(shell cat ${SRCDIR}/VERSION)
else
	dh_makeshlibs -n -Xusr/lib/syslog-ng/$(shell cat ${SRCDIR}/VERSION)
endif

# Compress the .debs with xz, it reduces the size of syslog-ng-core by
# about 40%. Except, we don't compress the arch: all packages with it,
# because I want to reuse those even on systems that do not support
# data.tar.xz (lucid, I'm looking at you).
#
# Oh, and for compatibility with Ubuntu, don't don't use -Zxz at all.
override_dh_builddeb:
	dh_builddeb -i
ifneq (Ubuntu,$(shell lsb_release -is))
	dh_builddeb -a -- -Zxz
else
	dh_builddeb -a
endif

# Since syslog-ng depends on all the modules, and syslog-ng-core
# suggests the same set, and modules can come and go as new versions
# of syslog-ng come out, lets make our life easy, and provide a custom
# sng:Modules substvar, which has all the module packages listed.
override_dh_gencontrol: SNG_MODULES := $(shell echo $(shell grep "^Package: syslog-ng-mod-" debian/control | cut -d: -f 2) | tr ' ' ',')
override_dh_gencontrol:
	dh_gencontrol -- -Vsng:Modules=${SNG_MODULES}

##
#* Other, non-override targets
##

# Dummy build thingy, to work around upstream build/ dir.
build: build-stamp
build-stamp:
.PHONY: build-stamp

# By default, the arch:all syslog-ng package does not need anything
# built, so build-indep shall be empty. This avoids triggering another
# build attempt, which would fail due to autoreconf being run
# twice. It would also fail if no build-deps were installed (since the
# package has no build-dep-indeps, rightly so).
build-indep: ;

# We get the original source by calling an external tool, that will do
# the heavy lifting for us.
get-orig-source:
	debian/tools/get-orig-source.sh

# Provide a short interface to export-source.sh
export-source:
	debian/tools/export-source.sh

# Without control, we are useless, politely tell the user to be our
# good master.
debian/control:
	@echo "===============================================================" >&2
	@echo "There is no debian/control, so this is probably a git checkout." >&2
	@echo "Please run debian/tools/bootstrap.sh!" >&2
	@echo "===============================================================" >&2
	@exit 1

binary binary-arch binary-indep build build-arch build-indep clean \
install install-arch install-indep: debian/control

# And for the rest, there is debhelper!
%:
	dh $@ --with autoreconf<|MERGE_RESOLUTION|>--- conflicted
+++ resolved
@@ -168,15 +168,10 @@
 ifneq (,$(filter syslog-ng-dev,$(shell dh_listpackages)))
 	chmod +x debian/syslog-ng-dev/usr/share/syslog-ng/tools/merge-grammar.pl
 endif
-<<<<<<< HEAD
-=======
 ifneq (,$(filter syslog-ng-core,$(shell dh_listpackages)))
-	install -m 0644 ${SRCDIR}/contrib/systemd/syslog-ng.service \
-			debian/syslog-ng-core/lib/systemd/system/
 	install -m 0644 debian/${TTY10_CONF} \
 			debian/syslog-ng-core/usr/share/syslog-ng/include/scl/system/tty10.conf
 endif
->>>>>>> aa7e39b4
 
 # Install the NEWS file as upstream changelog.
 # Rationale: the ChangeLog file is an old artifact from the Arch
