--- conflicted
+++ resolved
@@ -522,13 +522,9 @@
   g_free(self->user);
   g_free(self->password);
   g_free(self->host);
-<<<<<<< HEAD
   string_list_free(self->servers);
-  value_pairs_free(self->vp);
-=======
   if (self->vp)
     value_pairs_free(self->vp);
->>>>>>> e594c61d
   log_dest_driver_free(d);
 }
 
